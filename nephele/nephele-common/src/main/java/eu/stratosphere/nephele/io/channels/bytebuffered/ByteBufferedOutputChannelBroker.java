--- conflicted
+++ resolved
@@ -37,15 +37,10 @@
 	 * Returns a filled write buffers to the broker. The broker will take care
 	 * of the buffers and transfer the one with the user data to the connected input channel on a best effort basis.
 	 * 
-<<<<<<< HEAD
 	 * @throws InterruptedException
 	 *         thrown if the thread is interrupted while waiting for the buffers to be released
 	 * @throws IOException
 	 *         thrown if an I/O error occurs while releasing the buffers
-=======
-	 * @throws InterruptedException 
-	 * @throws IOException 
->>>>>>> 250ad2b9
 	 */
 	void releaseWriteBuffers() throws IOException, InterruptedException;
 
@@ -55,18 +50,9 @@
 	 * @param event
 	 *        the event to be transferred
 	 * @throws InterruptedException
-<<<<<<< HEAD
 	 *         thrown if the thread is interrupted while waiting for the event to be transfered
 	 * @throws IOException
 	 *         thrown if an I/O error occurs while transfering the event
 	 */
 	void transferEventToInputChannel(AbstractEvent event) throws IOException, InterruptedException;
-=======
-	 *         thrown if the tread calling this method is interrupted while waiting for the event to be transmitted
-	 * @throws IOException
-	 *         thrown if an I/O error occurs while transferring the event
-	 */
-	void transferEventToInputChannel(AbstractEvent event) throws InterruptedException, IOException;
-
->>>>>>> 250ad2b9
 }