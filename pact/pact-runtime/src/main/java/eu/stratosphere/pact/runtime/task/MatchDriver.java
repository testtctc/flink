/***********************************************************************************************************************
 *
 * Copyright (C) 2010 by the Stratosphere project (http://stratosphere.eu)
 *
 * Licensed under the Apache License, Version 2.0 (the "License"); you may not use this file except in compliance with
 * the License. You may obtain a copy of the License at
 *
 *     http://www.apache.org/licenses/LICENSE-2.0
 *
 * Unless required by applicable law or agreed to in writing, software distributed under the License is distributed on
 * an "AS IS" BASIS, WITHOUT WARRANTIES OR CONDITIONS OF ANY KIND, either express or implied. See the License for the
 * specific language governing permissions and limitations under the License.
 *
 **********************************************************************************************************************/

package eu.stratosphere.pact.runtime.task;

import org.apache.commons.logging.Log;
import org.apache.commons.logging.LogFactory;

import eu.stratosphere.nephele.services.iomanager.IOManager;
import eu.stratosphere.nephele.services.memorymanager.MemoryManager;
import eu.stratosphere.pact.common.stubs.Collector;
import eu.stratosphere.pact.common.stubs.MatchStub;
import eu.stratosphere.pact.common.util.MutableObjectIterator;
import eu.stratosphere.pact.generic.stub.GenericMatcher;
import eu.stratosphere.pact.generic.types.TypeComparator;
import eu.stratosphere.pact.generic.types.TypePairComparatorFactory;
import eu.stratosphere.pact.generic.types.TypeSerializer;
import eu.stratosphere.pact.runtime.hash.BuildFirstHashMatchIterator;
import eu.stratosphere.pact.runtime.hash.BuildSecondHashMatchIterator;
import eu.stratosphere.pact.runtime.sort.MergeMatchIterator;
import eu.stratosphere.pact.runtime.task.util.MatchTaskIterator;
import eu.stratosphere.pact.runtime.task.util.TaskConfig;

/**
 * Match task which is executed by a Nephele task manager. The task has two inputs and one or multiple outputs.
 * It is provided with a MatchStub implementation.
 * <p>
 * The MatchTask matches all pairs of records that share the same key and come from different inputs. Each pair of 
 * matching records is handed to the <code>match()</code> method of the MatchStub.
 * 
 * @see MatchStub
 * 
 * @author Fabian Hueske
 * @author Stephan Ewen
 */
public class MatchDriver<IT1, IT2, OT> implements PactDriver<GenericMatcher<IT1, IT2, OT>, OT>
{
	private static final Log LOG = LogFactory.getLog(MatchDriver.class);
	
	
	protected PactTaskContext<GenericMatcher<IT1, IT2, OT>, OT> taskContext;
	
	private volatile MatchTaskIterator<IT1, IT2, OT> matchIterator;		// the iterator that does the actual matching
	
	protected volatile boolean running;
	
	// ------------------------------------------------------------------------

	/* (non-Javadoc)
	 * @see eu.stratosphere.pact.runtime.task.PactDriver#setup(eu.stratosphere.pact.runtime.task.PactTaskContext)
	 */
	@Override
	public void setup(PactTaskContext<GenericMatcher<IT1, IT2, OT>, OT> context) {
		this.taskContext = context;
		this.running = true;
	}

	/* (non-Javadoc)
	 * @see eu.stratosphere.pact.runtime.task.AbstractPactTask#getNumberOfInputs()
	 */
	@Override
	public int getNumberOfInputs() {
		return 2;
	}

	/* (non-Javadoc)
	 * @see eu.stratosphere.pact.runtime.task.AbstractPactTask#getStubType()
	 */
	@Override
	public Class<GenericMatcher<IT1, IT2, OT>> getStubType() {
		@SuppressWarnings("unchecked")
		final Class<GenericMatcher<IT1, IT2, OT>> clazz = (Class<GenericMatcher<IT1, IT2, OT>>) (Class<?>) GenericMatcher.class;
		return clazz;
	}
	
	/* (non-Javadoc)
	 * @see eu.stratosphere.pact.runtime.task.AbstractPactTask#requiresComparatorOnInput()
	 */
	@Override
	public boolean requiresComparatorOnInput() {
		return true;
	}

	/* (non-Javadoc)
	 * @see eu.stratosphere.pact.runtime.task.AbstractPactTask#prepare()
	 */
	@Override
	public void prepare() throws Exception
	{
		final TaskConfig config = this.taskContext.getTaskConfig();
		
		// obtain task manager's memory manager and I/O manager
		final MemoryManager memoryManager = this.taskContext.getMemoryManager();
		final IOManager ioManager = this.taskContext.getIOManager();
		
		// set up memory and I/O parameters
		final long availableMemory = config.getMemoryDriver();
		final int numPages = memoryManager.computeNumberOfPages(availableMemory);
		
		// test minimum memory requirements
		final DriverStrategy ls = config.getDriverStrategy();
		
		final MutableObjectIterator<IT1> in1 = this.taskContext.getInput(0);
		final MutableObjectIterator<IT2> in2 = this.taskContext.getInput(1);
		
		// get the key positions and types
		final TypeSerializer<IT1> serializer1 = this.taskContext.getInputSerializer(0);
		final TypeSerializer<IT2> serializer2 = this.taskContext.getInputSerializer(1);
		final TypeComparator<IT1> comparator1 = this.taskContext.getInputComparator(0);
		final TypeComparator<IT2> comparator2 = this.taskContext.getInputComparator(1);
		
<<<<<<< HEAD
		final TypePairComparatorFactory<IT1, IT2> pairComparatorFactory = config.getPairComparatorFactory(
				this.taskContext.getUserCodeClassLoader());
		if (pairComparatorFactory == null) {
			throw new Exception("Missing pair comparator factory for Match driver");
		}
=======
		final TypePairComparatorFactory<IT1, IT2> pairComparatorFactory = instantiateTypeComparatorFactory();
		
		// obtain task manager's memory manager
		final MemoryManager memoryManager = this.taskContext.getMemoryManager();
		// obtain task manager's I/O manager
		final IOManager ioManager = this.taskContext.getIOManager();
>>>>>>> 74c5bd1e

		// create and return MatchTaskIterator according to provided local strategy.
		switch (ls) {
		case MERGE:
			this.matchIterator = new MergeMatchIterator<IT1, IT2, OT>(in1, in2, serializer1, comparator1,
					serializer2, comparator2, pairComparatorFactory.createComparator12(comparator1, comparator2),
					memoryManager, ioManager, numPages, this.taskContext.getOwningNepheleTask());
			break;
		case HYBRIDHASH_BUILD_FIRST:
			this.matchIterator = new BuildFirstHashMatchIterator<IT1, IT2, OT>(in1, in2, serializer1, comparator1,
				serializer2, comparator2, pairComparatorFactory.createComparator21(comparator1, comparator2),
				memoryManager, ioManager, this.taskContext.getOwningNepheleTask(), availableMemory);
			break;
		case HYBRIDHASH_BUILD_SECOND:
			this.matchIterator = new BuildSecondHashMatchIterator<IT1, IT2, OT>(in1, in2, serializer1, comparator1,
					serializer2, comparator2, pairComparatorFactory.createComparator12(comparator1, comparator2),
					memoryManager, ioManager, this.taskContext.getOwningNepheleTask(), availableMemory);
			break;
		default:
			throw new Exception("Unsupported driver strategy for Match driver: " + ls.name());
		}
		
		// open MatchTaskIterator - this triggers the sorting or hash-table building
		// and blocks until the iterator is ready
		this.matchIterator.open();
		
		if (LOG.isDebugEnabled())
			LOG.debug(this.taskContext.formatLogString("Match task iterator ready."));
	}

  protected TypePairComparatorFactory<IT1, IT2> instantiateTypeComparatorFactory() throws Exception {
    final TypePairComparatorFactory<IT1, IT2> pairComparatorFactory;
    try {

      final Class<? extends TypePairComparatorFactory<IT1, IT2>> factoryClass =
          this.taskContext.getTaskConfig().getPairComparatorFactory(this.taskContext.getUserCodeClassLoader());

      if (factoryClass == null) {
        @SuppressWarnings("unchecked")
        TypePairComparatorFactory<IT1, IT2> pactRecordFactory =
            (TypePairComparatorFactory<IT1, IT2>) PactRecordPairComparatorFactory.get();
        pairComparatorFactory = pactRecordFactory;
      } else {
        @SuppressWarnings("unchecked")
        final Class<TypePairComparatorFactory<IT1, IT2>> clazz = (Class<TypePairComparatorFactory<IT1, IT2>>)
            (Class<?>) TypePairComparatorFactory.class;
        pairComparatorFactory = InstantiationUtil.instantiate(factoryClass, clazz);
      }
    } catch (ClassNotFoundException cnfex) {
      throw new Exception("The class registered as TypePairComparatorFactory cloud not be loaded.", cnfex);
    }
    return pairComparatorFactory;
  }

	/* (non-Javadoc)
	 * @see eu.stratosphere.pact.runtime.task.AbstractPactTask#run()
	 */
	@Override
	public void run() throws Exception {
		final GenericMatcher<IT1, IT2, OT> matchStub = this.taskContext.getStub();
		final Collector<OT> collector = this.taskContext.getOutputCollector();
		final MatchTaskIterator<IT1, IT2, OT> matchIterator = this.matchIterator;
		
		while (this.running && matchIterator.callWithNextKey(matchStub, collector));
	}

	/* (non-Javadoc)
	 * @see eu.stratosphere.pact.runtime.task.AbstractPactTask#cleanup()
	 */
	@Override
	public void cleanup() throws Exception {
		if (this.matchIterator != null) {
			this.matchIterator.close();
			this.matchIterator = null;
		}
	}
	
	/* (non-Javadoc)
	 * @see eu.stratosphere.pact.runtime.task.AbstractPactTask#cancel()
	 */
	@Override
	public void cancel() {
		this.running = false;
		if (this.matchIterator != null) {
			this.matchIterator.abort();
		}
	}
}<|MERGE_RESOLUTION|>--- conflicted
+++ resolved
@@ -121,20 +121,11 @@
 		final TypeComparator<IT1> comparator1 = this.taskContext.getInputComparator(0);
 		final TypeComparator<IT2> comparator2 = this.taskContext.getInputComparator(1);
 		
-<<<<<<< HEAD
 		final TypePairComparatorFactory<IT1, IT2> pairComparatorFactory = config.getPairComparatorFactory(
 				this.taskContext.getUserCodeClassLoader());
 		if (pairComparatorFactory == null) {
 			throw new Exception("Missing pair comparator factory for Match driver");
 		}
-=======
-		final TypePairComparatorFactory<IT1, IT2> pairComparatorFactory = instantiateTypeComparatorFactory();
-		
-		// obtain task manager's memory manager
-		final MemoryManager memoryManager = this.taskContext.getMemoryManager();
-		// obtain task manager's I/O manager
-		final IOManager ioManager = this.taskContext.getIOManager();
->>>>>>> 74c5bd1e
 
 		// create and return MatchTaskIterator according to provided local strategy.
 		switch (ls) {
